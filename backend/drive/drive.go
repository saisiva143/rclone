--- conflicted
+++ resolved
@@ -11,11 +11,8 @@
 	"bytes"
 	"context"
 	"crypto/tls"
-<<<<<<< HEAD
 	"errors"
-=======
 	"encoding/base64"
->>>>>>> e0d3b75a
 	"fmt"
 	"io"
 	"io/ioutil"
@@ -1081,11 +1078,7 @@
 	scopes := driveScopes(opt.Scope)
 	conf, err := google.JWTConfigFromJSON(credentialsData, scopes...)
 	if err != nil {
-<<<<<<< HEAD
-		return nil, fmt.Errorf("error processing credentials: %w", err)
-=======
 		return nil, nil, errors.Wrap(err, "error processing credentials")
->>>>>>> e0d3b75a
 	}
 	if opt.Impersonate != "" && !ignoreImpersonate {
 		conf.Subject = opt.Impersonate
@@ -1147,14 +1140,27 @@
 }
 
 func createOAuthClient(ctx context.Context, opt *Options, name string, m configmap.Mapper) (*http.Client, error) {
-	if s, ok := m.Get(config.ConfigToken); ok && len(s) > 0 {
-		oAuthClient, _, err := oauthutil.NewClientWithBaseClient(ctx, name, m, driveConfig, getClient(ctx, opt))
+	var oAuthClient *http.Client
+	var err error
+
+	// try loading service account credentials from env variable, then from a file
+	if len(opt.ServiceAccountCredentials) == 0 && opt.ServiceAccountFile != "" {
+		loadedCreds, err := ioutil.ReadFile(env.ShellExpand(opt.ServiceAccountFile))
 		if err != nil {
-<<<<<<< HEAD
 			return nil, fmt.Errorf("error opening service account credentials file: %w", err)
-=======
-			return nil, errors.Wrap(err, "failed to create oauth client")
->>>>>>> e0d3b75a
+		}
+		opt.ServiceAccountCredentials = string(loadedCreds)
+	}
+	if opt.ServiceAccountCredentials != "" {
+		oAuthClient, err = getServiceAccountClient(ctx, opt, []byte(opt.ServiceAccountCredentials))
+		if err != nil {
+			return nil, fmt.Errorf("failed to create oauth client from service account: %w", err)
+		}
+	} else {
+		if s, ok := m.Get(config.ConfigToken); ok && len(s) > 0 {
+			oAuthClient, _, err := oauthutil.NewClientWithBaseClient(ctx, name, m, driveConfig, getClient(ctx, opt))
+		if err != nil {
+			return nil, fmt.Errorf("failed to create oauth client: %w", err)
 		}
 
 		return oAuthClient, nil
@@ -1168,7 +1174,7 @@
 	if len(serviceAccountCredentials) == 1 {
 		_, oAuthClient, err := getServiceAccountClient(ctx, opt, []byte(opt.ServiceAccountCredentials), false)
 		if err != nil {
-			return nil, fmt.Errorf("failed to create oauth client from service account: %w", err)
+			return nil, errors.Wrap(err, "failed to create oauth client from service account")
 		}
 
 		return oAuthClient, nil
@@ -1178,11 +1184,7 @@
 		rotateRoundTripper, err := newRotateRoundTripper(ctx, opt, serviceAccountCredentials)
 
 		if err != nil {
-<<<<<<< HEAD
-			return nil, fmt.Errorf("failed to create oauth client: %w", err)
-=======
 			return nil, err
->>>>>>> e0d3b75a
 		}
 
 		return &http.Client{
